--- conflicted
+++ resolved
@@ -211,7 +211,6 @@
 
 def load(config):
 
-<<<<<<< HEAD
     train_path = os.path.join(config.data_dir, 'constellation/train_{}_{}.pkl'.format(config.train_size, config.patterns_reps))
     test_path = os.path.join(config.data_dir, 'constellation/test_{}_{}.pkl'.format(config.test_size, config.patterns_reps))
 
@@ -235,34 +234,12 @@
 
         trainset = create_dataset(gen_func, epoch_size=config.train_size, transform=lambda x: torch.tensor(x),
                               keys=['corners', 'presence', 'pattern_class_count'])
-=======
-    gen_func = functools.partial(
-        create_constellations,
-        shuffle_corners=config.shuffle_corners,
-        gaussian_noise=config.corner_noise,
-        max_rot=config.max_rotation,
-        max_upscale=config.pattern_upscale,
-        drop_prob=config.pattern_drop_prob,
-        which_patterns=patterns(config.patterns_reps),
-        rng=np.random.RandomState(seed=config.data_seed),
-    )
-
-    trainset = create_dataset(
-        gen_func,
-        epoch_size=config.train_size,
-        transform=lambda x: torch.tensor(x),
-        keys=["corners", "presence", "pattern_class_count"],
-    )
->>>>>>> 2e02aed3
+
 
         testset = create_dataset(gen_func, epoch_size=config.test_size, transform=lambda x: torch.tensor(x),
                              keys=['corners', 'presence', 'pattern_class_count'])
 
     train_loader = torch.utils.data.DataLoader(
-<<<<<<< HEAD
-        trainset, batch_size=config.batch_size, shuffle=True,
-        num_workers=8, pin_memory=True)
-=======
         trainset,
         batch_size=config.batch_size,
         shuffle=True,
@@ -270,14 +247,6 @@
         pin_memory=True,
     )
 
-    testset = create_dataset(
-        gen_func,
-        epoch_size=config.test_size,
-        transform=lambda x: torch.tensor(x),
-        keys=["corners", "presence", "pattern_class_count"],
-    )
-
->>>>>>> 2e02aed3
     test_loader = torch.utils.data.DataLoader(
         testset,
         batch_size=config.batch_size,
