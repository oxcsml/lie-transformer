from os import path as osp
import time
import torch
from torch.utils.tensorboard import SummaryWriter

import forge
from forge import flags
import forge.experiment_tools as fet
from copy import deepcopy
import deepdish as dd

from eqv_transformer.train_tools import (
    rotate,
    log_tensorboard,
    parse_reports,
    parse_reports_cpu,
    print_reports,
    load_checkpoint,
    save_checkpoint,
    ExponentialMovingAverage,
)

if torch.cuda.is_available():
    device = "cuda"
else:
    device = "cpu"

# %%

#####################################################################################################################
# Command line flags
#####################################################################################################################
# Directories
flags.DEFINE_string("data_dir", "data/", "Path to data directory")
flags.DEFINE_string(
    "results_dir", "checkpoints/", "Top directory for all experimental results."
)

# Configuration files to load
flags.DEFINE_string(
    "data_config",
    "configs/constellation/constellation.py",
    "Path to a data config file.",
)
flags.DEFINE_string(
    "model_config",
    "configs/constellation/eqv_transformer_model.py",
    "Path to a model config file.",
)
# Job management
flags.DEFINE_string("run_name", "main", "Name of this job and name of results folder.")
flags.DEFINE_boolean("resume", False, "Tries to resume a job if True.")

# Logging
flags.DEFINE_integer(
    "report_loss_every", 500, "Number of iterations between reporting minibatch loss."
)
flags.DEFINE_integer(
    "evaluate_every", 10000, "Number of iterations between reporting validation loss."
)
flags.DEFINE_integer(
    "save_check_points",
    100000,
    "frequency with which to save checkpoints, in number of minibatches.",
)
flags.DEFINE_boolean("log_train_values", True, "Logs train values if True.")
flags.DEFINE_float(
    "ema_alpha", 0.99, "Alpha coefficient for exponential moving average of train logs."
)

# Optimization
flags.DEFINE_integer("train_epochs", 200, "Maximum number of training epochs.")
flags.DEFINE_integer("batch_size", 90, "Mini-batch size.")
flags.DEFINE_float("learning_rate", 1e-5, "SGD learning rate.")
flags.DEFINE_float("beta1", 0.5, "Adam Beta 1 parameter")
flags.DEFINE_float("beta2", 0.9, "Adam Beta 2 parameter")


#####################################################################################################################


@forge.debug_on(Exception)
def main():
    # Parse flags
    config = forge.config()

    # Load data
    train_loader, test_loader, data_name = fet.load(config.data_config, config=config)

    # Load model
    model, model_name = fet.load(config.model_config, config)
    model = model.to(device)
    print(model)

    # Prepare environment
    run_name = (
        config.run_name
        + "_bs"
        + str(config.batch_size)
        + "_lr"
        + str(config.learning_rate)
    )

    results_folder_name = osp.join(data_name, model_name, run_name,)

    logdir = osp.join(config.results_dir, results_folder_name.replace(".", "_"))
    logdir, resume_checkpoint = fet.init_checkpoint(
        logdir, config.data_config, config.model_config, config.resume
    )

    checkpoint_name = osp.join(logdir, "model.ckpt")

    # Print flags
    fet.print_flags()

    # Setup optimizer
    model_params = model.encoder.parameters()

    opt_learning_rate = config.learning_rate
    model_opt = torch.optim.Adam(
        model_params, lr=opt_learning_rate, betas=(config.beta1, config.beta2)
    )

    # Try to restore model and optimizer from checkpoint
    if resume_checkpoint is not None:
        start_epoch = load_checkpoint(resume_checkpoint, model, model_opt)
    else:
        start_epoch = 1

    train_iter = (start_epoch - 1) * (
        len(train_loader.dataset) // config.batch_size
    ) + 1

    print("Starting training at epoch = {}, iter = {}".format(start_epoch, train_iter))

    # Setup tensorboard writing
    summary_writer = SummaryWriter(logdir)

    train_reports = []
    report_all = {}
    # Saving model at epoch 0 before training
    print("saving model at epoch 0 before training ... ")
    save_checkpoint(checkpoint_name, 0, model, model_opt, loss=0.0)
    print("finished saving model at epoch 0 before training")

    # Training
    start_t = time.time()
    if config.log_train_values:
        train_emas = ExponentialMovingAverage(alpha=config.ema_alpha, debias=True)

    for epoch in range(start_epoch, config.train_epochs + 1):
        model.train()

        for batch_idx, data in enumerate(train_loader):
            data, presence, target = [d.to(device) for d in data]
            outputs = model([data, presence], target)

            model_opt.zero_grad()
            outputs.loss.backward(retain_graph=False)
            model_opt.step()

            train_reports.append(parse_reports_cpu(outputs.reports))

            if config.log_train_values:
                reports = parse_reports(outputs.reports)
                if batch_idx % config.report_loss_every == 0:
                    log_tensorboard(summary_writer, train_iter, reports, "train/")
                    print_reports(
                        reports,
                        start_t,
                        epoch,
                        batch_idx,
                        len(train_loader.dataset) // config.batch_size,
                        prefix="train",
                    )

            # Logging
            if batch_idx % config.evaluate_every == 0:
<<<<<<< HEAD
                with torch.no_grad():
                    reports = None
                    for data in test_loader:
                        data, presence, target = [d.to(device) for d in data]
                        outputs = model([data, presence], target)
                        outputs.reports.acc = outputs.acc

                        if reports is None:
                            reports = {
                                k: v.detach().clone().cpu()
                                for k, v in outputs.reports.items()
                            }
                        else:
                            for k, v in outputs.reports.items():
                                reports[k] += v.detach().clone().cpu()

                    for k, v in reports.items():
                        reports[k] = v / len(test_loader)

                    reports = parse_reports(reports)
                    reports["time"] = time.time() - start_t
                    if report_all == {}:
                        report_all = deepcopy(reports)

                        for d in reports.keys():
                            report_all[d] = [report_all[d]]
=======
                reports = None
                for data in test_loader:
                    data, presence, target = [d.to(device) for d in data]
                    if config.data_config == "configs/constellation/constellation.py":
                        if config.global_rotation != 0.0:
                            data = rotate(data, config.global_rotation)
                    outputs = model([data, presence], target)
                    outputs.reports.acc = outputs.acc

                    if reports is None:
                        reports = {k: v.detach().clone().cpu() for k, v in outputs.reports.items()}
>>>>>>> b644e10b
                    else:
                        for d in reports.keys():
                            report_all[d].append(reports[d])

                    log_tensorboard(summary_writer, train_iter, reports, "test/")
                    print_reports(
                        reports,
                        start_t,
                        epoch,
                        batch_idx,
                        len(train_loader.dataset) // config.batch_size,
                        prefix="test",
                    )

            train_iter += 1

            if train_iter % config.save_check_points == 0:
                save_checkpoint(
                    checkpoint_name, train_iter, model, model_opt, loss=outputs.loss
                )

        dd.io.save(logdir + "/train_results.h5", train_reports)
        dd.io.save(logdir + "/results_dict.h5", report_all)

        save_checkpoint(
            checkpoint_name, train_iter, model, model_opt, loss=outputs.loss
        )


if __name__ == "__main__":
    main()


# %%<|MERGE_RESOLUTION|>--- conflicted
+++ resolved
@@ -176,11 +176,16 @@
 
             # Logging
             if batch_idx % config.evaluate_every == 0:
-<<<<<<< HEAD
-                with torch.no_grad():
+                with torch.no_grad():  # prevents memory accumulation
                     reports = None
                     for data in test_loader:
                         data, presence, target = [d.to(device) for d in data]
+                        if (
+                            config.data_config
+                            == "configs/constellation/constellation.py"
+                        ):
+                            if config.global_rotation != 0.0:
+                                data = rotate(data, config.global_rotation)
                         outputs = model([data, presence], target)
                         outputs.reports.acc = outputs.acc
 
@@ -190,45 +195,18 @@
                                 for k, v in outputs.reports.items()
                             }
                         else:
-                            for k, v in outputs.reports.items():
-                                reports[k] += v.detach().clone().cpu()
-
-                    for k, v in reports.items():
-                        reports[k] = v / len(test_loader)
-
-                    reports = parse_reports(reports)
-                    reports["time"] = time.time() - start_t
-                    if report_all == {}:
-                        report_all = deepcopy(reports)
-
-                        for d in reports.keys():
-                            report_all[d] = [report_all[d]]
-=======
-                reports = None
-                for data in test_loader:
-                    data, presence, target = [d.to(device) for d in data]
-                    if config.data_config == "configs/constellation/constellation.py":
-                        if config.global_rotation != 0.0:
-                            data = rotate(data, config.global_rotation)
-                    outputs = model([data, presence], target)
-                    outputs.reports.acc = outputs.acc
-
-                    if reports is None:
-                        reports = {k: v.detach().clone().cpu() for k, v in outputs.reports.items()}
->>>>>>> b644e10b
-                    else:
-                        for d in reports.keys():
-                            report_all[d].append(reports[d])
-
-                    log_tensorboard(summary_writer, train_iter, reports, "test/")
-                    print_reports(
-                        reports,
-                        start_t,
-                        epoch,
-                        batch_idx,
-                        len(train_loader.dataset) // config.batch_size,
-                        prefix="test",
-                    )
+                            for d in reports.keys():
+                                report_all[d].append(reports[d])
+
+                        log_tensorboard(summary_writer, train_iter, reports, "test/")
+                        print_reports(
+                            reports,
+                            start_t,
+                            epoch,
+                            batch_idx,
+                            len(train_loader.dataset) // config.batch_size,
+                            prefix="test",
+                        )
 
             train_iter += 1
 
