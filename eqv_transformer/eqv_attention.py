--- conflicted
+++ resolved
@@ -205,11 +205,7 @@
                     bn=bn,
                 ),
                 DotProductKernel(c_in, c_in, c_in, n_heads=n_heads),
-<<<<<<< HEAD
                 n_heads,
-=======
-                n_heads
->>>>>>> 24717205
             )
         elif kernel_type == "relative_position":
             self.kernel = RelativePositionKernel(
